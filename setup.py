--- conflicted
+++ resolved
@@ -22,11 +22,8 @@
 import numpy as np
 import six
 
-<<<<<<< HEAD
 exec(open('ipopt/version.py').read())
 
-=======
->>>>>>> da39d551
 PACKAGE_NAME = 'ipopt'
 VERSION = __version__
 DESCRIPTION = 'A Cython wrapper to the IPOPT optimization package'
